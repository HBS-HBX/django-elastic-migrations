--- conflicted
+++ resolved
@@ -1,13 +1,5 @@
 # -*- coding: utf-8 -*-
-<<<<<<< HEAD
-"""
-Database models for django_elastic_migrations.
-"""
-
-from __future__ import absolute_import, unicode_literals, print_function
-=======
 from __future__ import (absolute_import, division, print_function, unicode_literals)
->>>>>>> 2ccb6f6d
 
 import json
 import sys
@@ -935,24 +927,11 @@
                 "'{_index_version_name}'", use_self_dict_format=True)
 
 
-<<<<<<< HEAD
-        self._last_update = None
-        if self.resume_mode:
-            self._last_update = self.index_version.get_last_time_update_called(before_action=self)
-            if not self._last_update:
-                self._last_update = 'never'
-            self.add_log(
-                "--resume detected; Checking the last time update was called: "
-                "\n - index version: {_index_version_name} "
-                "\n - update date: {_last_update} ", use_self_dict_format=True
-            )
-=======
 class PartialUpdateIndexAction(UpdateIndexAction):
     """
     An IndexAction that updates a subset of the documents.
     Kwargs are saved in the database and can be refreshed.
     """
->>>>>>> 2ccb6f6d
 
     DEFAULT_ACTION = IndexAction.ACTION_PARTIAL_UPDATE_INDEX
     REQUIRED_TASK_KWARGS = [
