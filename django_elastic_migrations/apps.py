# -*- coding: utf-8 -*-
from __future__ import (absolute_import, division, print_function, unicode_literals)

"""
django_elastic_migrations Django application initialization.
"""

<<<<<<< HEAD
=======



import logging

>>>>>>> 9f3a6dfd
from django.apps import AppConfig


class DjangoElasticMigrationsConfig(AppConfig):
    """
    Configuration for the django_elastic_migrations Django application.
    """

    name = 'django_elastic_migrations'
    index_handler = None

    def ready(self):
        # avoid race condition with django app initialization
        from django_elastic_migrations.indexes import DEMIndexManager
        DEMIndexManager.initialize(create_versions=True, activate_versions=True)<|MERGE_RESOLUTION|>--- conflicted
+++ resolved
@@ -5,14 +5,11 @@
 django_elastic_migrations Django application initialization.
 """
 
-<<<<<<< HEAD
-=======
-
-
+from __future__ import print_function
+from __future__ import absolute_import, unicode_literals
 
 import logging
 
->>>>>>> 9f3a6dfd
 from django.apps import AppConfig
 
 
